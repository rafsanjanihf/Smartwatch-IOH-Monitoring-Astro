--- conflicted
+++ resolved
@@ -24,38 +24,22 @@
   className,
 }: SleepTrackingChartProps) {
   const [processedData, setProcessedData] = useState<ProcessedSleepData[]>([]);
-<<<<<<< HEAD
   const [sleepData, setSleepData] = useState<SleepData | null>(initialSleepData);
-=======
-  const [sleepData, setSleepData] = useState<SleepData[] | null>(
-    initialSleepData
-  );
->>>>>>> adfd927d
   const [currentShiftType, setCurrentShiftType] = useState<string | null>(null);
   const [selectedDate, setSelectedDate] = useState<string>(
     moment().format("YYYY-MM-DD")
   );
 
   // Filter sleep data based on shift type
-<<<<<<< HEAD
   const filterSleepDataByShift = (data: SleepData | null, shiftType: string | null): SleepData | null => {
     if (!data || !data.sleepLogs || data.sleepLogs.length === 0) {
       return data;
-=======
-  const filterSleepDataByShift = (
-    data: SleepData[],
-    shiftType: string | null
-  ): SleepData[] => {
-    if (!data) {
-      return [];
->>>>>>> adfd927d
     }
 
     if (!shiftType || shiftType === "all" || shiftType === "other") {
       return data;
     }
 
-<<<<<<< HEAD
     const selectedDateMoment = moment(selectedDate);
     let filteredSleepLogs;
     
@@ -86,80 +70,6 @@
       sleepLogs: filteredSleepLogs,
       sleepTime: filteredSleepLogs.reduce((total, log) => total + log.duration, 0)
     };
-=======
-    //console.log('SleepTrackingChart - Filtering sleep data by shift:', shiftType);
-    //console.log('SleepTrackingChart - Initial data length:', data.length);
-
-    const filteredData = data
-      .map((sleepRecord) => {
-        if (!sleepRecord.sleepMotion || sleepRecord.sleepMotion.length === 0) {
-          return sleepRecord;
-        }
-
-        const originalMotionCount = sleepRecord.sleepMotion.length;
-        const selectedDateMoment = moment(selectedDate);
-
-        let filteredSleepMotion;
-
-        if (shiftType === "day") {
-          // Day shift: filter for night sleep (5:00 PM yesterday to 5:30 AM today)
-          const startTime = selectedDateMoment
-            .clone()
-            .subtract(1, "day")
-            .hour(17)
-            .minute(0)
-            .second(0)
-            .millisecond(0);
-          const endTime = selectedDateMoment
-            .clone()
-            .hour(5)
-            .minute(30)
-            .second(0)
-            .millisecond(0);
-
-          filteredSleepMotion = sleepRecord.sleepMotion.filter((motion) => {
-            const motionStart = moment(motion.startTime).tz("Asia/Jakarta");
-            const motionEnd = moment(motion.endTime).tz("Asia/Jakarta");
-
-            // Check if motion overlaps with the time range
-            // Motion is included if it starts before endTime and ends after startTime
-            return (
-              motionStart.isBefore(endTime) && motionEnd.isAfter(startTime)
-            );
-          });
-        } else if (shiftType === "night") {
-          // Night shift: filter for day sleep (5:00 AM to 5:30 PM today)
-          const startTime = selectedDateMoment
-            .clone()
-            .hour(5)
-            .minute(0)
-            .second(0);
-          const endTime = selectedDateMoment
-            .clone()
-            .hour(17)
-            .minute(30)
-            .second(0);
-
-          filteredSleepMotion = sleepRecord.sleepMotion.filter((motion) => {
-            const motionStart = moment(motion.startTime);
-            return motionStart.isBetween(startTime, endTime, null, "[]");
-          });
-        } else {
-          filteredSleepMotion = sleepRecord.sleepMotion;
-        }
-
-        //console.log(`SleepTrackingChart - Device ${sleepRecord.device_id}: ${originalMotionCount} -> ${filteredSleepMotion.length} motion records`);
-
-        return {
-          ...sleepRecord,
-          sleepMotion: filteredSleepMotion,
-        };
-      })
-      .filter((sleepRecord) => sleepRecord.sleepMotion.length > 0);
-
-    //console.log('SleepTrackingChart - Filtered data length:', filteredData.length);
-    return filteredData;
->>>>>>> adfd927d
   };
 
   // Store original unfiltered data
@@ -178,25 +88,11 @@
     }
   }, [initialSleepData]);
 
-<<<<<<< HEAD
   // Apply shift filter when currentShiftType changes
   useEffect(() => {
     if (originalSleepData && originalSleepData.sleepLogs && originalSleepData.sleepLogs.length > 0) {
       const filteredData = filterSleepDataByShift(originalSleepData, currentShiftType);
-=======
-  // Store original unfiltered data
-  const [originalSleepData, setOriginalSleepData] = useState<
-    SleepData[] | null
-  >(null);
-
-  // Apply shift filter when currentShiftType changes
-  useEffect(() => {
-    if (originalSleepData && originalSleepData.length > 0) {
-      const filteredData = filterSleepDataByShift(
-        originalSleepData,
-        currentShiftType
-      );
->>>>>>> adfd927d
+
       setSleepData(filteredData);
     }
   }, [currentShiftType, originalSleepData]);
@@ -211,17 +107,8 @@
         }
         const { start, end } = e.detail;
         //console.log('handleDateRangeChange', start, end);
-<<<<<<< HEAD
         const data = await api.getDeviceSleepData(initialSelectedDeviceId, start);
         
-=======
-        const data = await api.getDeviceSleepData(
-          initialSelectedDeviceId,
-          start,
-          end
-        );
-
->>>>>>> adfd927d
         // Store original data and apply current shift filter
         setOriginalSleepData(data);
         const filteredData = filterSleepDataByShift(data, currentShiftType);
@@ -250,13 +137,7 @@
         setSelectedDate(start);
 
         // Fix timezone issue: use date string directly without UTC conversion
-<<<<<<< HEAD
         const data = await api.getDeviceSleepData(deviceId, start);
-        
-=======
-        const data = await api.getDeviceSleepData(deviceId, start, end);
-
->>>>>>> adfd927d
         // Store original data and apply shift filter
         setOriginalSleepData(data);
         const filteredData = filterSleepDataByShift(data, shiftType || null);
@@ -285,12 +166,7 @@
 
         // Fix timezone issue: use date string directly without UTC conversion
         const data = await api.getDeviceSleepData(
-<<<<<<< HEAD
           initialSelectedDeviceId, 
-=======
-          initialSelectedDeviceId,
-          formattedDate,
->>>>>>> adfd927d
           formattedDate
         );
 
@@ -382,7 +258,6 @@
           return;
         }
 
-<<<<<<< HEAD
         try {
           // Parse ISO 8601 timestamp format
           const startMoment = moment(log.startTime);
@@ -407,41 +282,7 @@
         } catch (error) {
           console.error('Error processing sleep data entry:', error);
         }
-=======
-        sleep.sleepMotion.forEach((motion) => {
-          if (
-            !motion?.startTime ||
-            !motion?.endTime ||
-            typeof motion?.value === "undefined"
-          ) {
-            return;
-          }
-
-          try {
-            const startMoment = moment(motion.startTime).tz("Asia/Jakarta");
-            const endMoment = moment(motion.endTime).tz("Asia/Jakarta");
-
-            if (!startMoment.isValid() || !endMoment.isValid()) {
-              return;
-            }
-
-            const duration = moment.duration(endMoment.diff(startMoment));
-            const quality = getQualityLabel(motion.value);
-
-            processed.push({
-              id: `${sleep.id}-${motion.startTime}`,
-              startTime: startMoment.format("DD/MM/YYYY HH:mm:ss"),
-              endTime: endMoment.format("DD/MM/YYYY HH:mm:ss"),
-              duration: `${Math.floor(
-                duration.asHours()
-              )}:${duration.minutes()}:${duration.seconds()}`,
-              quality: quality,
-            });
-          } catch (error) {
-            console.error("Error processing sleep data entry:", error);
-          }
-        });
->>>>>>> adfd927d
+
       });
 
       setProcessedData(processed);
@@ -449,26 +290,6 @@
 
     processData(sleepData);
   }, [sleepData]);
-
-<<<<<<< HEAD
-
-=======
-  // Add helper function for quality label
-  const getQualityLabel = (value: number): string => {
-    switch (value) {
-      case 1:
-        return "Awake";
-      case 2:
-        return "Eye Movement";
-      case 3:
-        return "Light Sleep";
-      case 4:
-        return "Deep Sleep";
-      default:
-        return "Unknown";
-    }
-  };
->>>>>>> adfd927d
 
   return (
     <div className={`bg-white rounded-lg p-4 sm:p-6 ${className}`}>
